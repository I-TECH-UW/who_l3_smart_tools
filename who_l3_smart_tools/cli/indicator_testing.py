<<<<<<< HEAD
=======
#! /usr/bin/env python
>>>>>>> b91a8f81
import argparse
import datetime
import os
from pathlib import Path

from who_l3_smart_tools.core.indicator_testing.bundle_generator import BundleGenerator
from who_l3_smart_tools.core.indicator_testing.data_generator import DataGenerator
from who_l3_smart_tools.core.indicator_testing.scaffolding_generator import (
    ScaffoldingGenerator,
)
<<<<<<< HEAD
=======
from who_l3_smart_tools.utils.fhirclient import send_to_fhir_server
>>>>>>> b91a8f81


def generate_test_scaffold(input_file):
    scaffolding_generator = ScaffoldingGenerator(
        input_file,
        "Indicator_Scaffold_"
        + datetime.datetime.now(datetime.timezone.utc).strftime("%Y%m%d_%H%M%S")
        + ".xlsx",
    )
    scaffolding_generator.generate_test_scaffolding()


def generate_test_values(input_file):
    data_generator = DataGenerator(input_file)
    data_generator.generate_data_file(
        "Indicator_Test_Data_"
        + datetime.datetime.now(datetime.timezone.utc).strftime("%Y%m%d_%H%M%S")
        + ".xlsx",
        1000,
    )


def generate_fhir_data(input_file, start_date, end_date, output_mode, fhir_server_url):
    # Create the output directory if it does not exist and if local output is needed
    if output_mode in ["local", "both"] and not os.path.exists("output"):
        os.makedirs("output")

    bundle_generator = BundleGenerator(input_file, "output/", start_date, end_date)
    generated_data = bundle_generator.generate_all_data()

    # Save generated bundles as ndjson files:
    for indicator, bundles in generated_data["bundles"].items():
        for bundle in bundles:
            if output_mode in ["local", "both"]:
                Path(f"output/{indicator}.json").write_text(bundle.json())
            if output_mode in ["server", "both"]:
                send_to_fhir_server(bundle, fhir_server_url)
    print("FHIR data generation complete.")


def main():
    parser = argparse.ArgumentParser(
        description=(
            "Tool for generating FHIR patient bundles and scaffolding "
            "spreadsheets from Excel files."
        )
    )
    subparsers = parser.add_subparsers(dest="command", help="Available commands")

    # Step 1: Testing Scaffold Generation
    scaffolding_parser = subparsers.add_parser(
        "scaffold",
        help="Generate test scaffolding spreadsheet from DAK Indicator file.",
    )
    scaffolding_parser.add_argument(
        "input_file",
        help="The Indicator Excel file to be used as input for generating the scaffolding.",
    )

    # Step 2: Test Data Generation
    test_data_parser = subparsers.add_parser(
        "generate-test-sheets",
        help="Generate random test data sheets from the scaffolding spreadsheet.",
    )
    test_data_parser.add_argument(
        "input_file", help="The Excel file containing the scaffolding data."
    )

    # Step 3: FHIR Bundle generation
    generate_fhir_parser = subparsers.add_parser(
        "generate-fhir-data", help="Generate FHIR patient bundles from Test Data file."
    )
    generate_fhir_parser.add_argument(
        "input_file", help="The Excel file containing the patient data."
    )
    generate_fhir_parser.add_argument(
        "--start_date", help="The start of the measurement period (inclusive)."
    )
    generate_fhir_parser.add_argument(
        "--end_date", help="The end of the measurement period (inclusive)."
    )
    generate_fhir_parser.add_argument(
        "--output", help="Output mode: local, server, both", default="local"
    )
    generate_fhir_parser.add_argument(
        "--fhir-server-url",
        help="FHIR server URL",
        default="http://localhost:8080/fhir/",
    )

    args = parser.parse_args()

    if args.command == "scaffold":
        generate_test_scaffold(args.input_file)
    elif args.command == "generate-fhir-data":
        generate_fhir_data(
            args.input_file,
            getattr(args, "start_date", None),
            getattr(args, "end_date", None),
            args.output,
            args.fhir_server_url,
        )
    else:
        parser.print_help()


if __name__ == "__main__":
    main()<|MERGE_RESOLUTION|>--- conflicted
+++ resolved
@@ -1,7 +1,4 @@
-<<<<<<< HEAD
-=======
 #! /usr/bin/env python
->>>>>>> b91a8f81
 import argparse
 import datetime
 import os
@@ -12,10 +9,7 @@
 from who_l3_smart_tools.core.indicator_testing.scaffolding_generator import (
     ScaffoldingGenerator,
 )
-<<<<<<< HEAD
-=======
 from who_l3_smart_tools.utils.fhirclient import send_to_fhir_server
->>>>>>> b91a8f81
 
 
 def generate_test_scaffold(input_file):

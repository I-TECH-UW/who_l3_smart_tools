from collections import defaultdict
import inflect
import pandas as pd
import stringcase
import os
import re
import sys
import datetime
from who_l3_smart_tools.utils import camel_case
from who_l3_smart_tools.utils.counter import Counter

# TODO: differentiate between Coding, code, and CodableConcept
# Boolean
# String
# Date
# Time
# DateTime
# ID
# Quantity
# Signature
# Attachment
# Coding
# Codes
data_type_map = {
    "Boolean": "boolean",
    "String": "string",
    "Date": "date",
    "DateTime": "dateTime",
    "Coding": "Coding",
    "ID": "Identifier",
    "Quantity": "integer",
}

fsh_invariant_template = """Invariant:    {invariant_id}
Description:  "{description}"
Expression:   "{expression}"
Severity:     #error
"""

fsh_lm_header_template = """Logical: {name}
Title: "{title}"
Description: "{description}"
* ^meta.profile[+] = "http://hl7.org/fhir/uv/crmi/StructureDefinition/crmi-shareablestructuredefinition"
* ^meta.profile[+] = "http://hl7.org/fhir/uv/crmi/StructureDefinition/crmi-publishablestructuredefinition"
* ^meta.profile[+] = "http://smart.who.int/base/StructureDefinition/SGLogicalModel"
* ^extension[http://hl7.org/fhir/tools/StructureDefinition/logical-target].valueBoolean = true
* ^experimental = true
* ^name = "{name}"
* ^status = #active"""

# Template for element definitions in FSH, including a placeholder for invariants
# * severelyImmunosuppressed 1..1 boolean "Severely immunosuppressed" "The client is known to be severely immunocompromised or immunosuppressed"
# * ^code[+] = IMMZConcepts#D1.DE92
# * artStartDate 1..1 date "ART start date" "The date on which the client started or restarted antiretroviral therapy (ART)"
# * ^code[+] = IMMZConcepts#D1.DE49
fsh_lm_element_template = """
* {element_name} {cardinality} {data_type} "{label}" "{description}" """.rstrip()

fsh_lm_validation_element_template = """
  * obeys {validation_id}"""

# `Coding`` will be the first entry, followed by n `Codes` rows.
# We use the valueset named after the row name, and skip the `Codes` values, since
# they are in the terminology
#
# * hivStatus 0..1 Coding "HIV status" "The current human immunodeficiency virus (HIV) status of the client"
# * ^code[+] = IMMZConcepts#D1.DE10
# * hivStatus from IMMZ.D1.DE10

fsh_lm_valueset_element_template = """\n* {label} from {valueset}"""

fsh_lm_coding_element_template = """
  * ^code[+] = {code}"""

fsh_cs_header_template = """CodeSystem: {code_system}
Title: "{title}"
Description: "{description}"
* ^meta.profile[+] = "http://hl7.org/fhir/uv/crmi/StructureDefinition/crmi-shareablecodesystem"
* ^meta.profile[+] = "http://hl7.org/fhir/uv/crmi/StructureDefinition/crmi-publishablecodesystem"
* ^meta.profile[+] = "http://smart.who.int/base/StructureDefinition/SGCodeSystem"
* ^experimental = true
* ^caseSensitive = false
"""

fsh_cs_code_template = """
* #{code} "{label}" "{description}" """.rstrip()

fsh_vs_header_temmplate = """ValueSet: {value_set}
Title: "{title}"
Description: "{description}"
* ^meta.profile[+] = "http://hl7.org/fhir/uv/crmi/StructureDefinition/crmi-shareablevalueset"
* ^meta.profile[+] = "http://hl7.org/fhir/uv/crmi/StructureDefinition/crmi-publishablevalueset"
* ^meta.profile[+] = "http://hl7.org/fhir/uv/crmi/StructureDefinition/crmi-computablevalueset"
* ^meta.profile[+] = "http://smart.who.int/base/StructureDefinition/SGValueSet"
* ^status = #active
* ^experimental = true
* ^name = "{name}"
"""

fsh_vs_code_template = """
* {code} "{label}" """.rstrip()

inflect_engine = inflect.engine()


class LogicalModelAndTerminologyGenerator:
    def __init__(self, input_file, output_dir):
        self.input_file = input_file
        self.output_dir = output_dir
        self.models_dir = os.path.join(output_dir, "models")
        self.codesystem_dir = os.path.join(output_dir, "codesystems")
        self.valuesets_dir = os.path.join(output_dir, "valuesets")
        self.invariants_dict = defaultdict(lambda: Counter())

    def generate_fsh_from_excel(self):
        # create output structure
        for dir in [self.models_dir, self.codesystem_dir, self.valuesets_dir]:
            if not os.path.exists(dir):
                os.makedirs(dir)

        # Load the Excel file
        dd_xls = pd.read_excel(self.input_file, sheet_name=None)

        # Process the Cover sheet
        cover_info = self.process_cover(dd_xls["COVER"])

        # Code system name
        code_system = "HIVConcepts"
        # store the actual codes as we process them
        codes = []

        validation_lookup = {}

        # Iterate over each sheet in the Excel file and generate a FSH logical model for each one

        for sheet_name in dd_xls.keys():
            if re.match(r"HIV\.\w+", sheet_name):
                df = dd_xls[sheet_name]

                # hard-coded, but the page labelled E-F has no F codes
                if sheet_name == "HIV.E-F PMTCT":
                    cleaned_sheet_name = "HIV.E PMTCT"
                else:
                    cleaned_sheet_name = sheet_name

                clean_name = stringcase.alphanumcase(cleaned_sheet_name)
                short_name = (cleaned_sheet_name.split(" ")[0]).split(".")

                # Initialize the FSH artifact
                fsh_artifact = ""

                # Initialize any ValueSets
                valuesets = []
                active_valueset = None

                # Track element names
                existing_elements = defaultdict(lambda: Counter())

                # For handling "Other (specify)"
                previous_element_label = None

                # Process Invariants First
                # Get all unique validation conditions, and store their assigned rows
                validations = self.parse_validations(df)

                # Template for invariants based on validation conditions
                for validation, data_ids in validations.items():
                    id = self.invariants_dict[short_name[1]].next
                    invariant_id = f"{short_name[0]}-{short_name[1]}-{id}"
                    if type(validation) == str:
                        description = validation.replace('"', "'")
                    else:
                        description = ""

                    expression = "<NOT-IMPLEMENTED>"
                    fsh_artifact += (
                        fsh_invariant_template.format(
                            invariant_id=invariant_id,
                            description=description,
                            expression=expression,
                        )
                        + "\n"
                    )

                    for data_element_id in data_ids:
                        validation_lookup[data_element_id] = invariant_id

                # Generate the FSH logical model header based on the sheet name
                fsh_header = (
                    fsh_lm_header_template.format(
                        name=clean_name,
                        title=sheet_name,
                        description=cover_info[sheet_name.upper()],
                    )
                    + "\n"
                )

                fsh_artifact += fsh_header

                for i, row in df.iterrows():
                    data_element_id = row["Data Element ID"]
                    if type(data_element_id) != str or not data_element_id:
                        continue

                    # Process general fields
                    multiple_choice_type = row["Multiple Choice Type (if applicable)"]
                    data_type = row["Data Type"]
                    label = row["Data Element Label"]

                    if type(label) == str and label:
                        # Other (specify) elements come after a list as a data element to
                        # contain a non-coded selection
                        if label.lower() == "other (specify)":
                            if previous_element_label:
                                label_clean = f"Other_{previous_element_label.lower()}"
                            else:
                                label_clean = "Other (specify)"
                        else:

                            # equalize spaces
                            label = (
                                label.strip()
                                .replace("*", "")
                                .replace("[", "")
                                .replace("]", "")
                                .replace('"', "'")
                            )

                            # remove many special characters
                            label_clean = (
                                label.replace("(", "")
                                .replace(")", "")
                                .replace("'s", "")
                                .replace("-", "_")
                                .replace("/", "_")
                                .replace(",", "")
                                .replace(" ", "_")
                                .replace(">=", "more than")
                                .replace("<=", "less than")
                                .replace(">", "more than")
                                .replace("<", "less than")
                                .lower()
                            )
                    else:
                        label = ""
                        label_clean = ""

                    code_sys_ref = f"{code_system}#{data_element_id}"
                    description = row["Description and Definition"]

                    if type(description) == str:
                        description = description.replace("*", "").replace('"', "'")
                    else:
                        description = ""

                    required = row["Required"]

                    if required == "C":
                        required_condition = row["Explain Conditionality"]

                    codes.append(
                        {
                            "code": data_element_id,
                            "label": label,
                            "description": description,
                        }
                    )

                    # handle ValueSets
                    # First we identify a ValueSet
                    # Originally, this looked at the Multiple Choice Type, but that doesn't seem to be
                    # guaranteed to be meaningful
                    if data_type == "Coding":
                        active_valueset = {
                            "value_set": data_element_id,
                            "name": data_element_id.replace(".", ""),
                            "title": f"{label} ValueSet",
<<<<<<< HEAD
                            "description": f"Value set of {description[0].lower() + description[1:] if description[0].isupper() and not description.startswith("HIV") else description}",
                            "codes": [],
=======
                            "description": f"Value set of {description[0].lower() + description[1:] if description[0].isupper() and not description.startswith('HIV') else description}",
                            "codes": []
>>>>>>> c130f471
                        }
                        valuesets.append(active_valueset)
                    # Then we identify the codes for the ValueSet
                    elif (
                        data_type == "Codes" and multiple_choice_type == "Input Option"
                    ):
                        if active_valueset is None:
                            print(
                                f"Attempted to create a member of a ValueSet without a ValueSet context for code {data_element_id}",
                                sys.stderr,
                            )
                        else:
                            active_valueset["codes"].append(
                                {
                                    "code": f"{code_system}#{data_element_id}",
                                    "label": f"{label}",
                                }
                            )

                    # If row is a value in a valueset, skip since the info is in Terminology
                    if data_type == "Codes":
                        continue

                    # For any non-code we set the previous element name. This is used to determine the
                    # name for "Other (specify)" data elements
                    previous_element_label = label_clean

                    # The camel-case version of the label becomes the element name in the logical model
                    label_camel = camel_case(label_clean)

                    # valid element identifiers in FHIR must start with a alphabetical character
                    # therefore if an element starts with a number, we swap the spelt-out version of the
                    # number, using the inflect library
                    if len(label_camel) > 0 and not label_camel[0].isalpha():
                        try:
                            prefix, rest = re.split(r"(?=[a-zA-Z])", label_camel, 1)
                        except:
                            prefix, rest = label_camel, ""

                        if prefix.isnumeric():
                            prefix = camel_case(
                                inflect_engine.number_to_words(int(prefix)).replace(
                                    "-", "_"
                                )
                            )
                        else:
                            print(
                                "Did not know how to handle element prefix:",
                                sheet_name,
                                data_element_id,
                                prefix,
                                file=sys.stderr,
                            )

                        label_camel = f"{prefix}{rest}"

                    # data elements can only be 64 characters
                    # note that the idea here is that we trim whole words until reaching the desired size
                    if len(label_camel) > 64:
                        new_label_camel = ""
                        for label_part in re.split("(?=[A-Z1-9])", label_camel):
                            if len(new_label_camel) + len(label_part) > 64:
                                break

                            new_label_camel += label_part
                        label_camel = new_label_camel

                    # data elements names must be unique per logical model
                    count = existing_elements[label_camel].next

                    # we have a duplicate data element
                    if count > 1:
                        # the first element needs no suffix
                        # so the suffix is one less than the count
                        suffix = str(count - 1)

                        # if the data element id will still be less than 64 characters, we're ok
                        if len(label_camel) + len(suffix) <= 64:
                            label_camel += suffix
                        # otherwise, shorten the name to include the suffix
                        else:
                            label_camel = label_camel[: 64 - len(suffix)] + suffix

                    # Process as a normal entry
                    fsh_artifact += fsh_lm_element_template.format(
                        element_name=label_camel,
                        cardinality=self.map_cardinality(
                            required, multiple_choice_type
                        ),
                        data_type=self.map_data_type(data_type),
                        label=label,
                        description=description,
                    )

                    # Add validation if needed
                    if data_element_id in validation_lookup.keys():
                        fsh_artifact += fsh_lm_validation_element_template.format(
                            validation_id=validation_lookup[data_element_id]
                        )

                    # Add Terminology reference
                    fsh_artifact += fsh_lm_coding_element_template.format(
                        code=code_sys_ref
                    )

                    # Process Coding/Codes/Input Options with ValueSets
                    if data_type == "Coding":
                        fsh_artifact += fsh_lm_valueset_element_template.format(
                            label=label_camel, valueset=f"{data_element_id}"
                        )

                output_file = os.path.join(
                    self.models_dir, f"{stringcase.alphanumcase(sheet_name)}.fsh"
                )

                with open(output_file, "w") as f:
                    f.write(fsh_artifact + "\n")

                if len(valuesets) > 0:
                    for valueset in valuesets:
                        vs_artifact = fsh_vs_header_temmplate.format(**valueset)
                        for code in valueset["codes"]:
                            vs_artifact += fsh_vs_code_template.format(**code)

                        if len(valueset["codes"]) > 0:
                            vs_artifact += "\n"

                        output_file = os.path.join(
                            self.valuesets_dir, f"{valueset['value_set']}.fsh"
                        )

                        with open(output_file, "w") as f:
                            f.write(vs_artifact)

        if len(codes) > 0:
            code_system_artifact = fsh_cs_header_template.format(
                code_system=code_system,
                title="WHO SMART HIV Concepts CodeSystem",
                description="This code system defines the concepts used in the World Health Organization SMART HIV DAK",
            )

            for code in codes:
                code_system_artifact += fsh_cs_code_template.format(**code)

            code_system_output_file = os.path.join(
                self.codesystem_dir, "HIVConcepts.fsh"
            )

            with open(code_system_output_file, "w") as f:
                f.write(code_system_artifact + "\n")

    ### Helpers
    def process_cover(self, cover_df):
        cover_data = {}

        seen_header = False
        for i, row in cover_df.iterrows():
            if not seen_header:
                if (
                    row.iloc[0]
                    and type(row.iloc[0]) == str
                    and re.match(r"sheet\s*name", row.iloc[0], re.IGNORECASE)
                ):
                    seen_header = True
                continue

            if type(row.iloc[0]) == str and row.iloc[0] != "":
                key = row.iloc[0].upper()
                first_dot_idx = key.find(".")
                if first_dot_idx >= 0 and first_dot_idx < len(key):
                    if key[first_dot_idx + 1].isspace():
                        key = (
                            key[0:first_dot_idx]
                            + "."
                            + key[first_dot_idx + 1 :].lstrip()
                        )

                cover_data[key] = row.iloc[1]
            else:
                break

        return cover_data

    ###

    def map_data_type(self, data_type_str):
        return data_type_map[data_type_str]

    def map_cardinality(self, required_indicator, multiple_choice):
        minimum = "0"
        maximum = "1"

        if required_indicator == "R":
            minimum = "1"

        if multiple_choice == "Select all that apply":
            maximum = "*"

        return f"{minimum}..{maximum}"

    def parse_validations(self, df):
        # unique_validations = set(df["Validation Condition"])
        valids = df.groupby("Validation Condition")["Data Element ID"].groups
        return valids<|MERGE_RESOLUTION|>--- conflicted
+++ resolved
@@ -1,11 +1,12 @@
+import os
+import re
+import sys
 from collections import defaultdict
+
 import inflect
 import pandas as pd
 import stringcase
-import os
-import re
-import sys
-import datetime
+
 from who_l3_smart_tools.utils import camel_case
 from who_l3_smart_tools.utils.counter import Counter
 
@@ -275,13 +276,8 @@
                             "value_set": data_element_id,
                             "name": data_element_id.replace(".", ""),
                             "title": f"{label} ValueSet",
-<<<<<<< HEAD
-                            "description": f"Value set of {description[0].lower() + description[1:] if description[0].isupper() and not description.startswith("HIV") else description}",
-                            "codes": [],
-=======
                             "description": f"Value set of {description[0].lower() + description[1:] if description[0].isupper() and not description.startswith('HIV') else description}",
                             "codes": []
->>>>>>> c130f471
                         }
                         valuesets.append(active_valueset)
                     # Then we identify the codes for the ValueSet
